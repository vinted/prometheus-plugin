package org.jenkinsci.plugins.prometheus.util;

import com.google.common.base.Objects;
import org.jenkinsci.plugins.workflow.actions.StageAction;
import org.jenkinsci.plugins.workflow.actions.TimingAction;
import org.jenkinsci.plugins.workflow.flow.FlowExecution;
import org.jenkinsci.plugins.workflow.graph.FlowNode;

import java.util.ArrayList;
import java.util.Collections;
import java.util.Comparator;
import java.util.List;
import java.util.logging.Logger;

/**
 * Helper methods for working with flow nodes
 */
public class FlowNodes {
    private static final Logger LOG = Logger.getLogger(FlowNodes.class.getName());

    /**
     * Returns true if the given node is a stage node
     */
    public static boolean isStageNode(FlowNode node) {
        return node != null && node.getAction(StageAction.class) != null;
    }

    /**
     * Traverses through all the nodes invoking the given callback
     */
    public static void forEach(FlowExecution execution, Callback<FlowNode> callback) {
        if (execution != null) {
            forEach(execution.getCurrentHeads(), callback);
        }
    }

    /**
     * Traverses through all the nodes invoking the given callback
     */
    public static void forEach(List<FlowNode> nodes, Callback<FlowNode> callback) {
        if (nodes != null) {
            for (FlowNode node : nodes) {
                callback.invoke(node);
                forEach(node.getParents(), callback);
            }
        }
    }

    public static FlowNode getNextStageNode(FlowNode node) {
        List<FlowNode> list = getSortedFlowNodes(node.getExecution());
        if (list.isEmpty()) {
            return null;
        }
        int idx = list.indexOf(node);
        if (idx >= 0) {
            for (int i = idx + 1; i < list.size(); i++) {
                FlowNode flowNode = list.get(i);
                if (isStageNode(flowNode)) {
                    return flowNode;
                }
            }
        }
        // lets return the last node
        return list.get(list.size() - 1);
    }

    public static List<FlowNode> getSortedStageNodes(FlowExecution execution) {
        return getSortedStageNodes(execution.getCurrentHeads());
    }

    public static List<FlowNode> getSortedStageNodes(final List<FlowNode> flowNodes) {
        final List<FlowNode> answer = new ArrayList<FlowNode>();
        forEach(flowNodes, new Callback<FlowNode>() {
            @Override
            public void invoke(FlowNode node) {
                if (isStageNode(node)) {
                    for (FlowNode old : answer) {
                        if (Objects.equal(old.getId(), node.getId())) {
                            // already added
<<<<<<< HEAD
                            LOG.warning("Already added:" + old.getId());
=======
>>>>>>> 76a25030
                            return;
                        }
                    }
                    answer.add(node);
                }
            }
        });
        sortInNodeIdOrder(answer);
        return answer;
    }

    public static List<FlowNode> getSortedFlowNodes(FlowExecution execution) {
        return getSortedFlowNodes(execution.getCurrentHeads());
    }

    public static List<FlowNode> getSortedFlowNodes(final List<FlowNode> flowNodes) {
        final List<FlowNode> answer = new ArrayList<FlowNode>();
        forEach(flowNodes, new Callback<FlowNode>() {
            @Override
            public void invoke(FlowNode node) {
                for (FlowNode old : answer) {
                    if (Objects.equal(old.getId(), node.getId())) {
                        // already added
                        return;
                    }
                }
                answer.add(node);
            }
        });
        sortInNodeIdOrder(answer);
        return answer;
    }

    public static void sortInNodeIdOrder(List<FlowNode> answer) {
        // lets sort by node id
        Comparator<? super FlowNode> comparator = new Comparator<FlowNode>() {
            @Override
            public int compare(FlowNode o1, FlowNode o2) {
                return getNodeIdNumber(o1) - getNodeIdNumber(o2);
            }
        };
        Collections.sort(answer, comparator);
    }

    public static int getNodeIdNumber(FlowNode node) {
        String id = node.getId();
        if (id != null && id.length() > 0) {
            try {
                return Integer.parseInt(id);
            } catch (NumberFormatException e) {
                LOG.warning("Failed to parse FlowNode id " + id + ". " + e);
            }
        }
        return 0;
    }

    public static long getStageDuration(FlowNode node) {
        FlowNode nextStageNode = getNextStageNode(node);
        return getDuration(node, nextStageNode);
    }

    public static long getDuration(FlowNode startNode, FlowNode endNode) {
        long startTime = TimingAction.getStartTime(startNode);
        if (endNode != null) {
            long endTime = TimingAction.getStartTime(endNode);
            return endTime - startTime;
        } else {
            return 0;
        }
    }

}<|MERGE_RESOLUTION|>--- conflicted
+++ resolved
@@ -77,10 +77,6 @@
                     for (FlowNode old : answer) {
                         if (Objects.equal(old.getId(), node.getId())) {
                             // already added
-<<<<<<< HEAD
-                            LOG.warning("Already added:" + old.getId());
-=======
->>>>>>> 76a25030
                             return;
                         }
                     }
