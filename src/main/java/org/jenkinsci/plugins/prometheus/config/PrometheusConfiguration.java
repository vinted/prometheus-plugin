--- conflicted
+++ resolved
@@ -54,11 +54,11 @@
     private boolean appendParamLabel = false;
     private boolean appendStatusLabel = false;
 
-<<<<<<< HEAD
+
     private String labeledBuildParameterNames = "";
-=======
+
     private boolean collectDiskUsage = true;
->>>>>>> d8a1df84
+
 
     public PrometheusConfiguration() {
         load();
@@ -90,7 +90,7 @@
         appendParamLabel = json.getBoolean("appendParamLabel");
         appendStatusLabel = json.getBoolean("appendStatusLabel");
 
-        labeledBuildParameterNames = json.getString("labeledBuildParameterNames");
+      labeledBuildParameterNames = json.getString("labeledBuildParameterNames");
 
         save();
         return super.configure(req, json);
