<?xml version="1.0" encoding="UTF-8"?>
<project xmlns="http://maven.apache.org/POM/4.0.0" xmlns:xsi="http://www.w3.org/2001/XMLSchema-instance"
         xsi:schemaLocation="http://maven.apache.org/POM/4.0.0 http://maven.apache.org/maven-v4_0_0.xsd">
  <modelVersion>4.0.0</modelVersion>
  <parent>
    <groupId>org.jenkins-ci.plugins</groupId>
    <artifactId>plugin</artifactId>
    <version>1.609.3</version>
    <relativePath></relativePath>
  </parent>
  <groupId>org.jenkins-ci.plugins</groupId>
<<<<<<< HEAD
  <artifactId>prometheus-plugin</artifactId>
  <version>1.0</version>
=======
  <artifactId>prometheus</artifactId>
  <version>1.0.3</version>
>>>>>>> 76a25030
  <packaging>hpi</packaging>

  <name>Prometheus metrics plugin</name>
  <description>Export Jenkins metrics in prometheus format</description>

  <url></url>
  <inceptionYear>2016</inceptionYear>

  <properties>
    <prometheus.version>0.0.14</prometheus.version>
    <workflow.api.version>1.8</workflow.api.version>
  </properties>

  <organization>
    <name>Radicore AB</name>
    <url>http://www.radicore.se</url>
  </organization>

  <licenses>
    <license>
      <name>Apache License, Version 2.0</name>
      <url>http://www.apache.org/licenses/LICENSE-2.0.txt</url>
      <distribution>repo</distribution>
    </license>
  </licenses>

  <developers>
    <developer>
<<<<<<< HEAD
      <id>developer</id>
=======
      <id>devguy</id>
>>>>>>> 76a25030
      <name>Lars Sjostrom</name>
      <organization>Radicore AB</organization>
      <organizationUrl>http://www.radicore.se/</organizationUrl>
    </developer>
  </developers>

  <scm>
<<<<<<< HEAD
    <connection>scm:git:git@github.com:lsjostro/prometheus-plugin.git</connection>
    <developerConnection>scm:git:git@github.com:lsjostro/prometheus-plugin.git</developerConnection>
    <url>http://github.com/lsjostro/prometheus-plugin/</url>
=======
    <connection>scm:git:git@github.com:jenkinsci/prometheus-plugin.git</connection>
    <developerConnection>scm:git:git@github.com:jenkinsci/prometheus-plugin.git</developerConnection>
    <url>http://github.com/jenkinsci/prometheus-plugin/</url>
>>>>>>> 76a25030
    <tag>${project.version}</tag>
  </scm>

  <distributionManagement>
    <repository>
      <id>oss-sonatype-staging</id>
      <name>Sonatype Staging Repository</name>
      <url>https://oss.sonatype.org/service/local/staging/deploy/maven2</url>
    </repository>
  </distributionManagement>

  <repositories>
    <repository>
      <id>repo.jenkins-ci.org</id>
      <url>http://repo.jenkins-ci.org/public/</url>
    </repository>
  </repositories>
  <pluginRepositories>
    <pluginRepository>
      <id>repo.jenkins-ci.org</id>
      <url>http://repo.jenkins-ci.org/public/</url>
    </pluginRepository>
  </pluginRepositories>

  <dependencies>
    <dependency>
      <groupId>org.jenkins-ci.plugins.workflow</groupId>
      <artifactId>workflow-api</artifactId>
      <version>${workflow.api.version}</version>
    </dependency>
    <dependency>
      <groupId>org.jenkins-ci.plugins.workflow</groupId>
      <artifactId>workflow-job</artifactId>
      <version>${workflow.api.version}</version>
    </dependency>
    <dependency>
      <groupId>org.apache.httpcomponents</groupId>
      <artifactId>httpcore</artifactId>
      <version>4.4</version>
    </dependency>
    <dependency>
      <groupId>org.jenkins-ci.plugins</groupId>
      <artifactId>metrics</artifactId>
      <version>3.1.2.7</version>
    </dependency>
    <dependency>
      <groupId>com.google.code.gson</groupId>
      <artifactId>gson</artifactId>
      <version>2.3.1</version>
    </dependency>

    <dependency>
      <groupId>io.prometheus</groupId>
      <artifactId>simpleclient</artifactId>
      <version>${prometheus.version}</version>
    </dependency>
    <dependency>
      <groupId>io.prometheus</groupId>
      <artifactId>simpleclient_common</artifactId>
      <version>${prometheus.version}</version>
    </dependency>
    <dependency>
      <groupId>io.prometheus</groupId>
      <artifactId>simpleclient_dropwizard</artifactId>
      <version>${prometheus.version}</version>
    </dependency>
  </dependencies>
</project><|MERGE_RESOLUTION|>--- conflicted
+++ resolved
@@ -9,13 +9,8 @@
     <relativePath></relativePath>
   </parent>
   <groupId>org.jenkins-ci.plugins</groupId>
-<<<<<<< HEAD
-  <artifactId>prometheus-plugin</artifactId>
-  <version>1.0</version>
-=======
   <artifactId>prometheus</artifactId>
   <version>1.0.3</version>
->>>>>>> 76a25030
   <packaging>hpi</packaging>
 
   <name>Prometheus metrics plugin</name>
@@ -44,11 +39,7 @@
 
   <developers>
     <developer>
-<<<<<<< HEAD
-      <id>developer</id>
-=======
       <id>devguy</id>
->>>>>>> 76a25030
       <name>Lars Sjostrom</name>
       <organization>Radicore AB</organization>
       <organizationUrl>http://www.radicore.se/</organizationUrl>
@@ -56,15 +47,9 @@
   </developers>
 
   <scm>
-<<<<<<< HEAD
-    <connection>scm:git:git@github.com:lsjostro/prometheus-plugin.git</connection>
-    <developerConnection>scm:git:git@github.com:lsjostro/prometheus-plugin.git</developerConnection>
-    <url>http://github.com/lsjostro/prometheus-plugin/</url>
-=======
     <connection>scm:git:git@github.com:jenkinsci/prometheus-plugin.git</connection>
     <developerConnection>scm:git:git@github.com:jenkinsci/prometheus-plugin.git</developerConnection>
     <url>http://github.com/jenkinsci/prometheus-plugin/</url>
->>>>>>> 76a25030
     <tag>${project.version}</tag>
   </scm>
 
